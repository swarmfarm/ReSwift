--- conflicted
+++ resolved
@@ -175,21 +175,7 @@
         }
         #endif
     }
-<<<<<<< HEAD
-=======
-    private let log = OSLog(subsystem: "com.swarmview.subsystem", category: "SwarmFarm_ReSwift")
-
-    func notifySubscriptions(previousState: State) {
-        subscriptions.forEach {
-            if $0.subscriber == nil {
-                subscriptions.remove($0)
-            } else {
-                let signpostID = OSSignpostID(log: log)
-                let subscriberTypeName =  $0.subscriber?.idKey ?? "none"
-                os_signpost(.begin, log: log, name: "subscription.newValues", signpostID: signpostID, "%{public}s", subscriberTypeName)
-                $0.newValues(oldState: previousState, newState: state)
-                os_signpost(.end, log: log, name: "subscription.newValues", signpostID: signpostID, "%{public}s", subscriberTypeName)
->>>>>>> edd41a94
+    let log = OSLog(subsystem: "com.reswift", category: "notify")
 
     let group = DispatchGroup()
     let queue = DispatchQueue(label: "com.reswift.subscriptionQueue", attributes: .concurrent)
@@ -213,11 +199,16 @@
                subscriptionsToRemove.insert(subscription)
            }
            
-           
+           let signpostID = OSSignpostID(log: log)
+           let subscriberTypeName =  subscription.subscriber?.idKey ?? "none"
+           os_signpost(.begin, log: log, name: "subscription.newValues", signpostID: signpostID, "%{public}s", subscriberTypeName)
+
            if shouldRunConcurrently {
                group.enter()
                queue.async { [weak self] in
                    if subscription.subscriber != nil {
+                      
+                      
                        subscription.newValues(oldState: previousState, newState: nextState)
                    }
                    self?.group.leave()
@@ -225,7 +216,8 @@
            } else {
                subscription.newValues(oldState: previousState, newState: nextState)
            }
-           
+           os_signpost(.end, log: log, name: "subscription.newValues", signpostID: signpostID, "%{public}s", subscriberTypeName)
+
        }
        
        if shouldRunConcurrently {
